--- conflicted
+++ resolved
@@ -1,11 +1,7 @@
 ########################################################################################
 # Production BUILDER container (see below for actual final container Dockerfile)
 #
-<<<<<<< HEAD
-FROM python:3.7.0-alpine as builder
-=======
 FROM python:3.7-buster as builder
->>>>>>> 62e296f1
 
 WORKDIR /usr/src/app
 
@@ -28,24 +24,16 @@
 # COPY . /usr/src/app/
 # RUN flake8 --exclude=env/ --ignore=E501,F401 .
 # RUN flake8 --max-line-length=150 --ignore=E501,F401 .
-<<<<<<< HEAD
 RUN pip wheel --no-cache-dir --no-deps --wheel-dir /usr/src/app/wheels -r requirements.txt
-=======
-# RUN pip wheel --no-cache-dir --no-deps --wheel-dir /usr/src/app/wheels -r requirements.txt
-RUN pip wheel --no-deps --wheel-dir /usr/src/app/wheels -r requirements.txt
->>>>>>> 62e296f1
 
 ###########################################################################################
 # Production container config
 #
-<<<<<<< HEAD
-FROM python:3.7.0-alpine
-=======
+
 FROM python:3.7-buster
 
 ENV PYTHONDONTWRITEBYTECODE 1
 ENV PYTHONUNBUFFERED 1
->>>>>>> 62e296f1
 
 # netcat for checking when services are up
 # libpq-dev for postgres header files (python psycopg package)
