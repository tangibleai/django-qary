--- conflicted
+++ resolved
@@ -30,14 +30,8 @@
 ###########################################################################################
 # Production container config
 #
-<<<<<<< HEAD
-
 FROM python:3.7-buster
 
-=======
-FROM python:3.7-buster
-
->>>>>>> 22b6a229
 ENV PYTHONDONTWRITEBYTECODE 1
 ENV PYTHONUNBUFFERED 1
 
@@ -65,7 +59,6 @@
 # RUN chmod -R ug+rwx $APP_HOME
 # RUN chmod -R ug+rwx $APP_HOME/staticfiles/admin
 
-
 COPY --from=builder /usr/src/app/wheels /wheels
 COPY --from=builder /usr/src/app/requirements.txt .
 RUN pip install --upgrade pip
