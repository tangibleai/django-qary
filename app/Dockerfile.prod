########################################################################################
# Production BUILDER container (see below for actual final container Dockerfile)
#
FROM python:3.7-buster as builder

WORKDIR /usr/src/app

# prevent python interpreter from writing of .pyc files and buffering of stdout/err
# equivalent to: `python -B -u`
ENV PYTHONDONTWRITEBYTECODE 1
ENV PYTHONUNBUFFERED 1

RUN apt-get update && apt-get install -y apt-utils postgresql-client gcc python3-dev musl-dev libpq-dev

# copy django project from host (including requirements.txt) into container
COPY . /usr/src/app/

RUN pip install --upgrade pip
RUN pip install flake8
# lint (PEP8 style check)
# F401=unused import ; E501=line too long
# SEE: flake8.pycqa.org/en/2.6.0/warnings.html#error-codes
# COPY . /usr/src/app/
RUN flake8 --exclude=env/ --ignore=E501,F401 .
# RUN flake8 --max-line-length=150 --ignore=E501,F401 .
RUN pip wheel --no-cache-dir --no-deps --wheel-dir /usr/src/app/wheels -r requirements.txt

###########################################################################################
# Production container config
#
FROM python:3.7-buster

# create directory for the app user
RUN mkdir -p /home/app

# create the app user
RUN addgroup --system app && adduser --system --group app

# create the appropriate directories
ENV HOME=/home/app
<<<<<<< HEAD
RUN chown -R app:app /home/app && chmod -R g+rwx $HOME && chmod -R +rwx $HOME
=======
# RUN chown -R app:app /home/app
RUN chmod -R a+rwx $APP_HOME
>>>>>>> 5f421ecc
ENV APP_HOME=/home/app/web
RUN mkdir -p $APP_HOME/staticfiles/admin
RUN mkdir -p $APP_HOME/mediafiles
RUN mkdir -p $APP_HOME/midata
<<<<<<< HEAD
RUN chown -R app:app $APP_HOME && chmod -R g+rwx $HOME && chmod -R +rwx $APP_HOME
=======
# RUN chown -R app:app $APP_HOME
RUN chmod -R a+rwx $APP_HOME
RUN chmod -R a+rwx $APP_HOME/staticfiles/admin
>>>>>>> 5f421ecc
WORKDIR $APP_HOME

# install dependencies
RUN apt-get update && apt-get install -y libpq-dev
COPY --from=builder /usr/src/app/wheels /wheels
COPY --from=builder /usr/src/app/requirements.txt .
RUN pip install --upgrade pip
# Step 21/27 : RUN pip install --upgrade pip
#  ---> Running in 29dfb74c1632
# The directory '/home/app/.cache/pip/http' or its parent directory is not owned by the current user and the cache has been disabled. Please check the permissions and owner of that directory. If executing pip with sudo, you may want sudo's -H flag.
# The directory '/home/app/.cache/pip' or its parent directory is not owned by the current user and caching wheels has been disabled. check the permissions and owner of that directory. If executing pip with sudo, you may want sudo's -H flag.

RUN pip install --no-cache /wheels/*

# COPY ./migrate_db.prod.sh $APP_HOME

# copy project
COPY . $APP_HOME

# RUN chown -R app:app $APP_HOME
<<<<<<< HEAD
# RUN chown -R app:root $HOME && chmod -R g+rwx $HOME && chmod -R +rwx $HOME
=======
>>>>>>> 5f421ecc
RUN chown -R app:app $HOME && chmod -R a+rwx $HOME

USER app

ENTRYPOINT ["/home/app/web/migrate_db.prod.sh"]<|MERGE_RESOLUTION|>--- conflicted
+++ resolved
@@ -38,23 +38,15 @@
 
 # create the appropriate directories
 ENV HOME=/home/app
-<<<<<<< HEAD
-RUN chown -R app:app /home/app && chmod -R g+rwx $HOME && chmod -R +rwx $HOME
-=======
 # RUN chown -R app:app /home/app
 RUN chmod -R a+rwx $APP_HOME
->>>>>>> 5f421ecc
 ENV APP_HOME=/home/app/web
 RUN mkdir -p $APP_HOME/staticfiles/admin
 RUN mkdir -p $APP_HOME/mediafiles
 RUN mkdir -p $APP_HOME/midata
-<<<<<<< HEAD
-RUN chown -R app:app $APP_HOME && chmod -R g+rwx $HOME && chmod -R +rwx $APP_HOME
-=======
 # RUN chown -R app:app $APP_HOME
 RUN chmod -R a+rwx $APP_HOME
 RUN chmod -R a+rwx $APP_HOME/staticfiles/admin
->>>>>>> 5f421ecc
 WORKDIR $APP_HOME
 
 # install dependencies
@@ -75,10 +67,6 @@
 COPY . $APP_HOME
 
 # RUN chown -R app:app $APP_HOME
-<<<<<<< HEAD
-# RUN chown -R app:root $HOME && chmod -R g+rwx $HOME && chmod -R +rwx $HOME
-=======
->>>>>>> 5f421ecc
 RUN chown -R app:app $HOME && chmod -R a+rwx $HOME
 
 USER app
