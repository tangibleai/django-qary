--- conflicted
+++ resolved
@@ -28,12 +28,7 @@
       - "$HOME/midata/private/articles:/home/app/web/articles"
     expose: # only exposed to other local docker containers
       - 8100
-<<<<<<< HEAD
-      - 8000
-=======
-      # - 8000git
 
->>>>>>> 5a8908d6
     env_file:
       - ./.env.prod
     depends_on:
