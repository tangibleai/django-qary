version: '3.6'

services:
  nginx:
    build: ./nginx

    volumes:
      - static_volume:/home/app/web/staticfiles
      - media_volume:/home/app/web/mediafiles
      - $HOME/midata/public:/home/app/web/midata
    ports:
      # external:internal (host:container)
      - 80:80
    depends_on:
      - web

  web:
    build:
      context: ./app
      dockerfile: Dockerfile.dev
    command: python manage.py runserver 0.0.0.0:8000
    volumes:
      - ./app:/code/
      - "static_volume:/home/app/web/staticfiles"
      - "media_volume:/home/app/web/mediafiles"
    ports:
      - 8000:8000
    expose: # only exposed to other local docker containers
      - 8000
<<<<<<< HEAD

=======
>>>>>>> 22b6a229
    env_file:
      - ./.env.dev
    depends_on:
      - db
      - elasticsearch

  db:
    image: postgres:12.0-alpine
    volumes:
      - postgres_data:/var/lib/postgresql/data/
    env_file:
      - ./.env.db.prod

  elasticsearch:
    image: docker.elastic.co/elasticsearch/elasticsearch:7.6.2
    container_name: es
    environment:
      - bootstrap.memory_lock=true
      - "ES_JAVA_OPTS=-Xms512m -Xmx512m"
      - discovery.type=single-node
    ulimits:
      memlock:
        soft: -1
        hard: -1
    volumes:
      - esdata1:/usr/share/elasticsearch/data
    ports:
      - 9200:9200


volumes:
  django-project:
  postgres_data:
  static_volume:
  media_volume:
  midata:
  esdata1:

<|MERGE_RESOLUTION|>--- conflicted
+++ resolved
@@ -27,10 +27,6 @@
       - 8000:8000
     expose: # only exposed to other local docker containers
       - 8000
-<<<<<<< HEAD
-
-=======
->>>>>>> 22b6a229
     env_file:
       - ./.env.dev
     depends_on:
